/*
 * Licensed to the Apache Software Foundation (ASF) under one
 * or more contributor license agreements.  See the NOTICE file
 * distributed with this work for additional information
 * regarding copyright ownership.  The ASF licenses this file
 * to you under the Apache License, Version 2.0 (the
 * "License"); you may not use this file except in compliance
 * with the License.  You may obtain a copy of the License at
 *
 *     http://www.apache.org/licenses/LICENSE-2.0
 *
 * Unless required by applicable law or agreed to in writing, software
 * distributed under the License is distributed on an "AS IS" BASIS,
 * WITHOUT WARRANTIES OR CONDITIONS OF ANY KIND, either express or implied.
 * See the License for the specific language governing permissions and
 * limitations under the License.
 */
package org.apache.beam.sdk.transforms;

import org.apache.beam.sdk.coders.Coder;
import org.apache.beam.sdk.coders.Coder.NonDeterministicException;
import org.apache.beam.sdk.coders.IterableCoder;
import org.apache.beam.sdk.coders.KvCoder;
import org.apache.beam.sdk.transforms.display.DisplayData;
import org.apache.beam.sdk.transforms.windowing.DefaultTrigger;
import org.apache.beam.sdk.transforms.windowing.GlobalWindows;
import org.apache.beam.sdk.transforms.windowing.InvalidWindows;
import org.apache.beam.sdk.transforms.windowing.Window;
import org.apache.beam.sdk.transforms.windowing.WindowFn;
import org.apache.beam.sdk.util.WindowingStrategy;
import org.apache.beam.sdk.values.KV;
import org.apache.beam.sdk.values.PCollection;
import org.apache.beam.sdk.values.PCollection.IsBounded;

/**
 * {@code GroupByKey<K, V>} takes a {@code PCollection<KV<K, V>>},
 * groups the values by key and windows, and returns a
 * {@code PCollection<KV<K, Iterable<V>>>} representing a map from
 * each distinct key and window of the input {@code PCollection} to an
 * {@code Iterable} over all the values associated with that key in
 * the input per window.  Absent repeatedly-firing
 * {@link Window#triggering triggering}, each key in the output
 * {@code PCollection} is unique within each window.
 *
 * <p>{@code GroupByKey} is analogous to converting a multi-map into
 * a uni-map, and related to {@code GROUP BY} in SQL.  It corresponds
 * to the "shuffle" step between the Mapper and the Reducer in the
 * MapReduce framework.
 *
 * <p>Two keys of type {@code K} are compared for equality
 * <b>not</b> by regular Java {@link Object#equals}, but instead by
 * first encoding each of the keys using the {@code Coder} of the
 * keys of the input {@code PCollection}, and then comparing the
 * encoded bytes.  This admits efficient parallel evaluation.  Note that
 * this requires that the {@code Coder} of the keys be deterministic (see
 * {@link Coder#verifyDeterministic()}).  If the key {@code Coder} is not
 * deterministic, an exception is thrown at pipeline construction time.
 *
 * <p>By default, the {@code Coder} of the keys of the output
 * {@code PCollection} is the same as that of the keys of the input,
 * and the {@code Coder} of the elements of the {@code Iterable}
 * values of the output {@code PCollection} is the same as the
 * {@code Coder} of the values of the input.
 *
 * <p>Example of use:
<<<<<<< HEAD
 * <pre><code>
=======
 * <pre>{@code
>>>>>>> f2fe1ae4
 * PCollection<KV<String, Doc>> urlDocPairs = ...;
 * PCollection<KV<String, Iterable<Doc>>> urlToDocs =
 *     urlDocPairs.apply(GroupByKey.<String, Doc>create());
 * PCollection<R> results =
 *     urlToDocs.apply(ParDo.of(new DoFn<KV<String, Iterable<Doc>>, R>() {
 *      {@literal @}ProcessElement
 *       public void processElement(ProcessContext c) {
 *         String url = c.element().getKey();
 *         Iterable<Doc> docsWithThatUrl = c.element().getValue();
 *         ... process all docs having that url ...
 *       }}));
<<<<<<< HEAD
 * </code></pre>
=======
 * }</pre>
>>>>>>> f2fe1ae4
 *
 * <p>{@code GroupByKey} is a key primitive in data-parallel
 * processing, since it is the main way to efficiently bring
 * associated data together into one location.  It is also a key
 * determiner of the performance of a data-parallel pipeline.
 *
 * <p>See {@link org.apache.beam.sdk.transforms.join.CoGroupByKey}
 * for a way to group multiple input PCollections by a common key at once.
 *
 * <p>See {@link Combine.PerKey} for a common pattern of
 * {@code GroupByKey} followed by {@link Combine.GroupedValues}.
 *
 * <p>When grouping, windows that can be merged according to the {@link WindowFn}
 * of the input {@code PCollection} will be merged together, and a window pane
 * corresponding to the new, merged window will be created. The items in this pane
 * will be emitted when a trigger fires. By default this will be when the input
 * sources estimate there will be no more data for the window. See
 * {@link org.apache.beam.sdk.transforms.windowing.AfterWatermark}
 * for details on the estimation.
 *
 * <p>The timestamp for each emitted pane is determined by the
 * {@link Window.Bound#withOutputTimeFn windowing operation}.
 * The output {@code PCollection} will have the same {@link WindowFn}
 * as the input.
 *
 * <p>If the input {@code PCollection} contains late data (see
 * {@link org.apache.beam.sdk.io.PubsubIO.Read.Bound#timestampLabel}
 * for an example of how this can occur) or the
 * {@link Window#triggering requested TriggerFn} can fire before
 * the watermark, then there may be multiple elements
 * output by a {@code GroupByKey} that correspond to the same key and window.
 *
 * <p>If the {@link WindowFn} of the input requires merging, it is not
 * valid to apply another {@code GroupByKey} without first applying a new
 * {@link WindowFn} or applying {@link Window#remerge()}.
 *
 * @param <K> the type of the keys of the input and output
 * {@code PCollection}s
 * @param <V> the type of the values of the input {@code PCollection}
 * and the elements of the {@code Iterable}s in the output
 * {@code PCollection}
 */
public class GroupByKey<K, V>
    extends PTransform<PCollection<KV<K, V>>,
                       PCollection<KV<K, Iterable<V>>>> {

  private final boolean fewKeys;

  private GroupByKey(boolean fewKeys) {
    this.fewKeys = fewKeys;
  }

  /**
   * Returns a {@code GroupByKey<K, V>} {@code PTransform}.
   *
   * @param <K> the type of the keys of the input and output
   * {@code PCollection}s
   * @param <V> the type of the values of the input {@code PCollection}
   * and the elements of the {@code Iterable}s in the output
   * {@code PCollection}
   */
  public static <K, V> GroupByKey<K, V> create() {
    return new GroupByKey<>(false);
  }

  /**
   * Returns a {@code GroupByKey<K, V>} {@code PTransform}.
   *
   * @param <K> the type of the keys of the input and output
   * {@code PCollection}s
   * @param <V> the type of the values of the input {@code PCollection}
   * and the elements of the {@code Iterable}s in the output
   * {@code PCollection}
   * @param fewKeys whether it groups just few keys.
   */
  static <K, V> GroupByKey<K, V> create(boolean fewKeys) {
    return new GroupByKey<>(fewKeys);
  }

  /**
   * Returns whether it groups just few keys.
   */
  public boolean fewKeys() {
    return fewKeys;
  }

  /////////////////////////////////////////////////////////////////////////////

  public static void applicableTo(PCollection<?> input) {
    WindowingStrategy<?, ?> windowingStrategy = input.getWindowingStrategy();
    // Verify that the input PCollection is bounded, or that there is windowing/triggering being
    // used. Without this, the watermark (at end of global window) will never be reached.
    if (windowingStrategy.getWindowFn() instanceof GlobalWindows
        && windowingStrategy.getTrigger().getSpec() instanceof DefaultTrigger
        && input.isBounded() != IsBounded.BOUNDED) {
      throw new IllegalStateException("GroupByKey cannot be applied to non-bounded PCollection in "
          + "the GlobalWindow without a trigger. Use a Window.into or Window.triggering transform "
          + "prior to GroupByKey.");
    }

    // Validate the window merge function.
    if (windowingStrategy.getWindowFn() instanceof InvalidWindows) {
      String cause = ((InvalidWindows<?>) windowingStrategy.getWindowFn()).getCause();
      throw new IllegalStateException(
          "GroupByKey must have a valid Window merge function.  "
              + "Invalid because: " + cause);
    }
  }

  @Override
  public void validate(PCollection<KV<K, V>> input) {
    applicableTo(input);

    // Verify that the input Coder<KV<K, V>> is a KvCoder<K, V>, and that
    // the key coder is deterministic.
    Coder<K> keyCoder = getKeyCoder(input.getCoder());
    try {
      keyCoder.verifyDeterministic();
    } catch (NonDeterministicException e) {
      throw new IllegalStateException(
          "the keyCoder of a GroupByKey must be deterministic", e);
    }
  }

  public WindowingStrategy<?, ?> updateWindowingStrategy(WindowingStrategy<?, ?> inputStrategy) {
    WindowFn<?, ?> inputWindowFn = inputStrategy.getWindowFn();
    if (!inputWindowFn.isNonMerging()) {
      // Prevent merging windows again, without explicit user
      // involvement, e.g., by Window.into() or Window.remerge().
      inputWindowFn = new InvalidWindows<>(
          "WindowFn has already been consumed by previous GroupByKey", inputWindowFn);
    }

    // We also switch to the continuation trigger associated with the current trigger.
    return inputStrategy
        .withWindowFn(inputWindowFn)
        .withTrigger(inputStrategy.getTrigger().getSpec().getContinuationTrigger());
  }

  @Override
  public PCollection<KV<K, Iterable<V>>> apply(PCollection<KV<K, V>> input) {
    // This primitive operation groups by the combination of key and window,
    // merging windows as needed, using the windows assigned to the
    // key/value input elements and the window merge operation of the
    // window function associated with the input PCollection.
    return PCollection.createPrimitiveOutputInternal(input.getPipeline(),
        updateWindowingStrategy(input.getWindowingStrategy()), input.isBounded());
  }

  @Override
  protected Coder<KV<K, Iterable<V>>> getDefaultOutputCoder(PCollection<KV<K, V>> input) {
    return getOutputKvCoder(input.getCoder());
  }

  /**
   * Returns the {@code Coder} of the input to this transform, which
   * should be a {@code KvCoder}.
   */
  @SuppressWarnings("unchecked")
  static <K, V> KvCoder<K, V> getInputKvCoder(Coder<KV<K, V>> inputCoder) {
    if (!(inputCoder instanceof KvCoder)) {
      throw new IllegalStateException(
          "GroupByKey requires its input to use KvCoder");
    }
    return (KvCoder<K, V>) inputCoder;
  }

  /////////////////////////////////////////////////////////////////////////////

  /**
   * Returns the {@code Coder} of the keys of the input to this
   * transform, which is also used as the {@code Coder} of the keys of
   * the output of this transform.
   */
  public static <K, V> Coder<K> getKeyCoder(Coder<KV<K, V>> inputCoder) {
    return getInputKvCoder(inputCoder).getKeyCoder();
  }

  /**
   * Returns the {@code Coder} of the values of the input to this transform.
   */
  public static <K, V> Coder<V> getInputValueCoder(Coder<KV<K, V>> inputCoder) {
    return getInputKvCoder(inputCoder).getValueCoder();
  }

  /**
   * Returns the {@code Coder} of the {@code Iterable} values of the
   * output of this transform.
   */
  static <K, V> Coder<Iterable<V>> getOutputValueCoder(Coder<KV<K, V>> inputCoder) {
    return IterableCoder.of(getInputValueCoder(inputCoder));
  }

  /**
   * Returns the {@code Coder} of the output of this transform.
   */
  public static <K, V> KvCoder<K, Iterable<V>> getOutputKvCoder(Coder<KV<K, V>> inputCoder) {
    return KvCoder.of(getKeyCoder(inputCoder), getOutputValueCoder(inputCoder));
  }

  @Override
  public void populateDisplayData(DisplayData.Builder builder) {
    super.populateDisplayData(builder);
    if (fewKeys) {
      builder.add(DisplayData.item("fewKeys", true)
        .withLabel("Has Few Keys"));
    }
  }

}<|MERGE_RESOLUTION|>--- conflicted
+++ resolved
@@ -63,11 +63,7 @@
  * {@code Coder} of the values of the input.
  *
  * <p>Example of use:
-<<<<<<< HEAD
- * <pre><code>
-=======
  * <pre>{@code
->>>>>>> f2fe1ae4
  * PCollection<KV<String, Doc>> urlDocPairs = ...;
  * PCollection<KV<String, Iterable<Doc>>> urlToDocs =
  *     urlDocPairs.apply(GroupByKey.<String, Doc>create());
@@ -79,11 +75,7 @@
  *         Iterable<Doc> docsWithThatUrl = c.element().getValue();
  *         ... process all docs having that url ...
  *       }}));
-<<<<<<< HEAD
- * </code></pre>
-=======
  * }</pre>
->>>>>>> f2fe1ae4
  *
  * <p>{@code GroupByKey} is a key primitive in data-parallel
  * processing, since it is the main way to efficiently bring
